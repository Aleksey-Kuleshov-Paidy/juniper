//! Code generation for [GraphQL union][1].
//!
//! [1]: https://spec.graphql.org/June2018/#sec-Unions

pub mod attr;
pub mod derive;

use std::collections::HashMap;

use proc_macro2::TokenStream;
use quote::{format_ident, quote, ToTokens};
use syn::{
    ext::IdentExt as _,
    parse::{Parse, ParseStream},
    parse_quote,
    spanned::Spanned as _,
    token,
};

use crate::{
    common::{
        gen,
        parse::{
            attr::{err, OptionExt as _},
            ParseBufferExt as _,
        },
        scalar,
    },
    util::{filter_attrs, get_doc_comment, span_container::SpanContainer},
};

/// Helper alias for the type of [`Attr::external_resolvers`] field.
type AttrResolvers = HashMap<syn::Type, SpanContainer<syn::ExprPath>>;

/// Available arguments behind `#[graphql]` (or `#[graphql_union]`) attribute
/// when generating code for [GraphQL union][1] type.
///
/// [1]: https://spec.graphql.org/June2018/#sec-Unions
#[derive(Debug, Default)]
struct Attr {
    /// Explicitly specified name of [GraphQL union][1] type.
    ///
    /// If [`None`], then Rust type name is used by default.
    ///
    /// [1]: https://spec.graphql.org/June2018/#sec-Unions
    name: Option<SpanContainer<String>>,

    /// Explicitly specified [description][2] of [GraphQL union][1] type.
    ///
    /// If [`None`], then Rust doc comment is used as [description][2], if any.
    ///
    /// [1]: https://spec.graphql.org/June2018/#sec-Unions
    /// [2]: https://spec.graphql.org/June2018/#sec-Descriptions
    description: Option<SpanContainer<String>>,

    /// Explicitly specified type of [`Context`] to use for resolving this
    /// [GraphQL union][1] type with.
    ///
    /// If [`None`], then unit type `()` is assumed as a type of [`Context`].
    ///
    /// [`Context`]: juniper::Context
    /// [1]: https://spec.graphql.org/June2018/#sec-Unions
    context: Option<SpanContainer<syn::Type>>,

    /// Explicitly specified type of [`ScalarValue`] to use for resolving this
    /// [GraphQL union][1] type with.
    ///
    /// If [`None`], then generated code will be generic over any
    /// [`ScalarValue`] type, which, in turn, requires all [union][1] variants
    /// to be generic over any [`ScalarValue`] type too. That's why this type
    /// should be specified only if one of the variants implements
    /// [`GraphQLType`] in a non-generic way over [`ScalarValue`] type.
    ///
    /// [`GraphQLType`]: juniper::GraphQLType
    /// [`ScalarValue`]: juniper::ScalarValue
    /// [1]: https://spec.graphql.org/June2018/#sec-Unions
    scalar: Option<SpanContainer<scalar::AttrValue>>,

    /// Explicitly specified external resolver functions for [GraphQL union][1]
    /// variants.
    ///
    /// If [`None`], then macro will try to auto-infer all the possible variants
    /// from the type declaration, if possible. That's why specifying an
    /// external resolver function has sense, when some custom [union][1]
    /// variant resolving logic is involved, or variants cannot be inferred.
    ///
    /// [1]: https://spec.graphql.org/June2018/#sec-Unions
    external_resolvers: AttrResolvers,

    /// Indicator whether the generated code is intended to be used only inside
    /// the [`juniper`] library.
    is_internal: bool,
}

impl Parse for Attr {
    fn parse(input: ParseStream<'_>) -> syn::Result<Self> {
        let mut out = Self::default();
        while !input.is_empty() {
            let ident = input.parse::<syn::Ident>()?;
            match ident.to_string().as_str() {
                "name" => {
                    input.parse::<token::Eq>()?;
                    let name = input.parse::<syn::LitStr>()?;
                    out.name
                        .replace(SpanContainer::new(
                            ident.span(),
                            Some(name.span()),
                            name.value(),
                        ))
                        .none_or_else(|_| err::dup_arg(&ident))?
                }
                "desc" | "description" => {
                    input.parse::<token::Eq>()?;
                    let desc = input.parse::<syn::LitStr>()?;
                    out.description
                        .replace(SpanContainer::new(
                            ident.span(),
                            Some(desc.span()),
                            desc.value(),
                        ))
                        .none_or_else(|_| err::dup_arg(&ident))?
                }
                "ctx" | "context" | "Context" => {
                    input.parse::<token::Eq>()?;
                    let ctx = input.parse::<syn::Type>()?;
                    out.context
                        .replace(SpanContainer::new(ident.span(), Some(ctx.span()), ctx))
                        .none_or_else(|_| err::dup_arg(&ident))?
                }
                "scalar" | "Scalar" | "ScalarValue" => {
                    input.parse::<token::Eq>()?;
                    let scl = input.parse::<scalar::AttrValue>()?;
                    out.scalar
                        .replace(SpanContainer::new(ident.span(), Some(scl.span()), scl))
                        .none_or_else(|_| err::dup_arg(&ident))?
                }
                "on" => {
                    let ty = input.parse::<syn::Type>()?;
                    input.parse::<token::Eq>()?;
                    let rslvr = input.parse::<syn::ExprPath>()?;
                    let rslvr_spanned = SpanContainer::new(ident.span(), Some(ty.span()), rslvr);
                    let rslvr_span = rslvr_spanned.span_joined();
                    out.external_resolvers
                        .insert(ty, rslvr_spanned)
                        .none_or_else(|_| err::dup_arg(rslvr_span))?
                }
                "internal" => {
                    out.is_internal = true;
                }
                name => {
                    return Err(err::unknown_arg(&ident, name));
                }
            }
            input.try_parse::<token::Comma>()?;
        }
        Ok(out)
    }
}

impl Attr {
    /// Tries to merge two [`Attr`]s into a single one, reporting about
    /// duplicates, if any.
    fn try_merge(self, mut another: Self) -> syn::Result<Self> {
        Ok(Self {
            name: try_merge_opt!(name: self, another),
            description: try_merge_opt!(description: self, another),
            context: try_merge_opt!(context: self, another),
            scalar: try_merge_opt!(scalar: self, another),
            external_resolvers: try_merge_hashmap!(
                external_resolvers: self, another => span_joined
            ),
            is_internal: self.is_internal || another.is_internal,
        })
    }

    /// Parses [`Attr`] from the given multiple `name`d [`syn::Attribute`]s
    /// placed on a type definition.
    fn from_attrs(name: &str, attrs: &[syn::Attribute]) -> syn::Result<Self> {
        let mut meta = filter_attrs(name, attrs)
            .map(|attr| attr.parse_args())
            .try_fold(Self::default(), |prev, curr| prev.try_merge(curr?))?;

        if meta.description.is_none() {
            meta.description = get_doc_comment(attrs);
        }

        Ok(meta)
    }
}

/// Available arguments behind `#[graphql]` attribute when generating code for
/// [GraphQL union][1]'s variant.
///
/// [1]: https://spec.graphql.org/June2018/#sec-Unions
#[derive(Debug, Default)]
struct VariantAttr {
    /// Explicitly specified marker for the variant/field being ignored and not
    /// included into [GraphQL union][1].
    ///
    /// [1]: https://spec.graphql.org/June2018/#sec-Unions
    ignore: Option<SpanContainer<syn::Ident>>,

    /// Explicitly specified external resolver function for this [GraphQL union][1] variant.
    ///
    /// If absent, then macro will generate the code which just returns the variant inner value.
    /// Usually, specifying an external resolver function has sense, when some custom resolving
    /// logic is involved.
    ///
    /// [1]: https://spec.graphql.org/June2018/#sec-Unions
    external_resolver: Option<SpanContainer<syn::ExprPath>>,
}

impl Parse for VariantAttr {
    fn parse(input: ParseStream<'_>) -> syn::Result<Self> {
        let mut out = Self::default();
        while !input.is_empty() {
            let ident = input.parse::<syn::Ident>()?;
            match ident.to_string().as_str() {
                "ignore" | "skip" => out
                    .ignore
                    .replace(SpanContainer::new(ident.span(), None, ident.clone()))
                    .none_or_else(|_| err::dup_arg(&ident))?,
                "with" => {
                    input.parse::<token::Eq>()?;
                    let rslvr = input.parse::<syn::ExprPath>()?;
                    out.external_resolver
                        .replace(SpanContainer::new(ident.span(), Some(rslvr.span()), rslvr))
                        .none_or_else(|_| err::dup_arg(&ident))?
                }
                name => {
                    return Err(err::unknown_arg(&ident, name));
                }
            }
            input.try_parse::<token::Comma>()?;
        }
        Ok(out)
    }
}

impl VariantAttr {
    /// Tries to merge two [`VariantAttr`]s into a single one, reporting about
    /// duplicates, if any.
    fn try_merge(self, mut another: Self) -> syn::Result<Self> {
        Ok(Self {
            ignore: try_merge_opt!(ignore: self, another),
            external_resolver: try_merge_opt!(external_resolver: self, another),
        })
    }

    /// Parses [`VariantAttr`] from the given multiple `name`d
    /// [`syn::Attribute`]s placed on a variant/field/method definition.
    fn from_attrs(name: &str, attrs: &[syn::Attribute]) -> syn::Result<Self> {
        filter_attrs(name, attrs)
            .map(|attr| attr.parse_args())
            .try_fold(Self::default(), |prev, curr| prev.try_merge(curr?))
    }
}

/// Definition of [GraphQL union][1] for code generation.
///
/// [1]: https://spec.graphql.org/June2018/#sec-Unions
struct Definition {
    /// Name of this [GraphQL union][1] in GraphQL schema.
    ///
    /// [1]: https://spec.graphql.org/June2018/#sec-Unions
    name: String,

    /// Rust type that this [GraphQL union][1] is represented with.
    ///
    /// [1]: https://spec.graphql.org/June2018/#sec-Unions
    ty: syn::Type,

    /// Generics of the Rust type that this [GraphQL union][1] is implemented
    /// for.
    ///
    /// [1]: https://spec.graphql.org/June2018/#sec-Unions
    generics: syn::Generics,

    /// Indicator whether code should be generated for a trait object, rather
    /// than for a regular Rust type.
    is_trait_object: bool,

    /// Description of this [GraphQL union][1] to put into GraphQL schema.
    ///
    /// [1]: https://spec.graphql.org/June2018/#sec-Unions
    description: Option<String>,

    /// Rust type of [`Context`] to generate [`GraphQLType`] implementation with
    /// for this [GraphQL union][1].
    ///
    /// [`Context`]: juniper::Context
    /// [`GraphQLType`]: juniper::GraphQLType
    /// [1]: https://spec.graphql.org/June2018/#sec-Unions
    context: syn::Type,

    /// Rust type of [`ScalarValue`] to generate [`GraphQLType`] implementation
    /// with for this [GraphQL union][1].
    ///
    /// If [`None`] then generated code will be generic over any [`ScalarValue`]
    /// type, which, in turn, requires all [union][1] variants to be generic
    /// over any [`ScalarValue`] type too. That's why this type should be
    /// specified only if one of the variants implements [`GraphQLType`] in a
    /// non-generic way over [`ScalarValue`] type.
    ///
    /// [`GraphQLType`]: juniper::GraphQLType
    /// [`ScalarValue`]: juniper::ScalarValue
    /// [1]: https://spec.graphql.org/June2018/#sec-Unions
    scalar: scalar::Type,

    /// Variants definitions of this [GraphQL union][1].
    ///
    /// [1]: https://spec.graphql.org/June2018/#sec-Unions
    variants: Vec<VariantDefinition>,
}

impl ToTokens for Definition {
    fn to_tokens(&self, into: &mut TokenStream) {
        self.impl_graphql_union_tokens().to_tokens(into);
        self.impl_output_type_tokens().to_tokens(into);
        self.impl_graphql_type_tokens().to_tokens(into);
        self.impl_graphql_value_tokens().to_tokens(into);
        self.impl_graphql_value_async_tokens().to_tokens(into);
<<<<<<< HEAD
        self.impl_traits_for_reflection_tokens().to_tokens(into);
=======
        self.impl_reflection_traits_tokens().to_tokens(into);
>>>>>>> 17d474ed
    }
}

impl Definition {
    /// Returns prepared [`syn::Generics::split_for_impl`] for [`GraphQLType`]
    /// trait (and similar) implementation of this [GraphQL union][1].
    ///
    /// If `for_async` is `true`, then additional predicates are added to suit
    /// the [`GraphQLAsyncValue`] trait (and similar) requirements.
    ///
    /// [`GraphQLAsyncValue`]: juniper::GraphQLAsyncValue
    /// [`GraphQLType`]: juniper::GraphQLType
    /// [1]: https://spec.graphql.org/June2018/#sec-Unions
    #[must_use]
    fn impl_generics(
        &self,
        for_async: bool,
    ) -> (TokenStream, TokenStream, Option<syn::WhereClause>) {
        let (_, ty_generics, _) = self.generics.split_for_impl();
        let ty = &self.ty;

        let mut ty_full = quote! { #ty#ty_generics };
        if self.is_trait_object {
            ty_full = quote! { dyn #ty_full + '__obj + Send + Sync };
        }

        let mut generics = self.generics.clone();

        if self.is_trait_object {
            generics.params.push(parse_quote! { '__obj });
        }

        let scalar = &self.scalar;
        if scalar.is_implicit_generic() {
            generics.params.push(parse_quote! { #scalar });
        }
        if scalar.is_generic() {
            generics
                .make_where_clause()
                .predicates
                .push(parse_quote! { #scalar: ::juniper::ScalarValue });
        }
        if let Some(bound) = scalar.bounds() {
            generics.make_where_clause().predicates.push(bound);
        }

        if for_async {
            let self_ty = if !self.is_trait_object && self.generics.lifetimes().next().is_some() {
                // Modify lifetime names to omit "lifetime name `'a` shadows a
                // lifetime name that is already in scope" error.
                let mut generics = self.generics.clone();
                for lt in generics.lifetimes_mut() {
                    let ident = lt.lifetime.ident.unraw();
                    lt.lifetime.ident = format_ident!("__fa__{}", ident);
                }

                let lifetimes = generics.lifetimes().map(|lt| &lt.lifetime);
                let ty = &self.ty;
                let (_, ty_generics, _) = generics.split_for_impl();

                quote! { for<#( #lifetimes ),*> #ty#ty_generics }
            } else {
                quote! { Self }
            };
            generics
                .make_where_clause()
                .predicates
                .push(parse_quote! { #self_ty: Sync });

            if scalar.is_generic() {
                generics
                    .make_where_clause()
                    .predicates
                    .push(parse_quote! { #scalar: Send + Sync });
            }
        }

        let (impl_generics, _, where_clause) = generics.split_for_impl();
        (
            quote! { #impl_generics },
            quote! { #ty_full },
            where_clause.cloned(),
        )
    }

    /// Returns generated code implementing [`GraphQLUnion`] trait for this
    /// [GraphQL union][1].
    ///
    /// [`GraphQLUnion`]: juniper::GraphQLUnion
    /// [1]: https://spec.graphql.org/June2018/#sec-Unions
    #[must_use]
    fn impl_graphql_union_tokens(&self) -> TokenStream {
        let scalar = &self.scalar;

        let (impl_generics, ty_full, where_clause) = self.impl_generics(false);

        let variant_tys: Vec<_> = self.variants.iter().map(|var| &var.ty).collect();
        let all_variants_unique = (variant_tys.len() > 1).then(|| {
            quote! { ::juniper::sa::assert_type_ne_all!(#( #variant_tys ),*); }
        });

        quote! {
            #[automatically_derived]
            impl#impl_generics ::juniper::marker::GraphQLUnion<#scalar> for #ty_full #where_clause
            {
                fn mark() {
                    #all_variants_unique
                    #( <#variant_tys as ::juniper::marker::GraphQLObject<#scalar>>::mark(); )*
                }
            }
        }
    }

    /// Returns generated code implementing [`marker::IsOutputType`] trait for
    /// this [GraphQL union][1].
    ///
    /// [`marker::IsOutputType`]: juniper::marker::IsOutputType
    /// [1]: https://spec.graphql.org/June2018/#sec-Unions
    #[must_use]
    fn impl_output_type_tokens(&self) -> TokenStream {
        let scalar = &self.scalar;

        let (impl_generics, ty_full, where_clause) = self.impl_generics(false);

        let variant_tys = self.variants.iter().map(|var| &var.ty);

        quote! {
            #[automatically_derived]
            impl#impl_generics ::juniper::marker::IsOutputType<#scalar> for #ty_full #where_clause
            {
                fn mark() {
                    #( <#variant_tys as ::juniper::marker::IsOutputType<#scalar>>::mark(); )*
                }
            }
        }
    }

    /// Returns generated code implementing [`GraphQLType`] trait for this
    /// [GraphQL union][1].
    ///
    /// [`GraphQLType`]: juniper::GraphQLType
    /// [1]: https://spec.graphql.org/June2018/#sec-Unions
    #[must_use]
    fn impl_graphql_type_tokens(&self) -> TokenStream {
        let scalar = &self.scalar;

        let (impl_generics, ty_full, where_clause) = self.impl_generics(false);

        let name = &self.name;
        let description = self
            .description
            .as_ref()
            .map(|desc| quote! { .description(#desc) });

        let variant_tys = self.variants.iter().map(|var| &var.ty);

        quote! {
            #[automatically_derived]
            impl#impl_generics ::juniper::GraphQLType<#scalar> for #ty_full #where_clause
            {
                fn name(_ : &Self::TypeInfo) -> Option<&'static str> {
                    Some(#name)
                }

                fn meta<'r>(
                    info: &Self::TypeInfo,
                    registry: &mut ::juniper::Registry<'r, #scalar>
                ) -> ::juniper::meta::MetaType<'r, #scalar>
                where #scalar: 'r,
                {
                    let types = [
                        #( registry.get_type::<#variant_tys>(info), )*
                    ];
                    registry.build_union_type::<#ty_full>(info, &types)
                        #description
                        .into_meta()
                }
            }
        }
    }

    /// Returns generated code implementing [`GraphQLValue`] trait for this
    /// [GraphQL union][1].
    ///
    /// [`GraphQLValue`]: juniper::GraphQLValue
    /// [1]: https://spec.graphql.org/June2018/#sec-Unions
    #[must_use]
    fn impl_graphql_value_tokens(&self) -> TokenStream {
        let scalar = &self.scalar;
        let context = &self.context;

        let (impl_generics, ty_full, where_clause) = self.impl_generics(false);

        let name = &self.name;

        let match_variant_names = self
            .variants
            .iter()
            .map(|v| v.method_concrete_type_name_tokens(scalar));

        let variant_resolvers = self
            .variants
            .iter()
            .map(|v| v.method_resolve_into_type_tokens(scalar));

        quote! {
            #[automatically_derived]
            impl#impl_generics ::juniper::GraphQLValue<#scalar> for #ty_full #where_clause
            {
                type Context = #context;
                type TypeInfo = ();

                fn type_name<'__i>(&self, info: &'__i Self::TypeInfo) -> Option<&'__i str> {
                    <Self as ::juniper::GraphQLType<#scalar>>::name(info)
                }

                fn concrete_type_name(
                    &self,
                    context: &Self::Context,
                    info: &Self::TypeInfo,
                ) -> String {
                    #( #match_variant_names )*
                    panic!(
                        "GraphQL union `{}` cannot be resolved into any of its \
                         variants in its current state",
                        #name,
                    );
                }

                fn resolve_into_type(
                    &self,
                    info: &Self::TypeInfo,
                    type_name: &str,
                    _: Option<&[::juniper::Selection<#scalar>]>,
                    executor: &::juniper::Executor<Self::Context, #scalar>,
                ) -> ::juniper::ExecutionResult<#scalar> {
                    let context = executor.context();
                    #( #variant_resolvers )*
                    return Err(::juniper::FieldError::from(format!(
                        "Concrete type `{}` is not handled by instance \
                         resolvers on GraphQL union `{}`",
                        type_name, #name,
                    )));
                }
            }
        }
    }

    /// Returns generated code implementing [`GraphQLValueAsync`] trait for this
    /// [GraphQL union][1].
    ///
    /// [`GraphQLValueAsync`]: juniper::GraphQLValueAsync
    /// [1]: https://spec.graphql.org/June2018/#sec-Unions
    #[must_use]
    fn impl_graphql_value_async_tokens(&self) -> TokenStream {
        let scalar = &self.scalar;

        let (impl_generics, ty_full, where_clause) = self.impl_generics(true);

        let name = &self.name;

        let variant_async_resolvers = self
            .variants
            .iter()
            .map(|v| v.method_resolve_into_type_async_tokens(scalar));

        quote! {
            #[allow(non_snake_case)]
            #[automatically_derived]
            impl#impl_generics ::juniper::GraphQLValueAsync<#scalar> for #ty_full #where_clause
            {
                fn resolve_into_type_async<'b>(
                    &'b self,
                    info: &'b Self::TypeInfo,
                    type_name: &str,
                    _: Option<&'b [::juniper::Selection<'b, #scalar>]>,
                    executor: &'b ::juniper::Executor<'b, 'b, Self::Context, #scalar>
                ) -> ::juniper::BoxFuture<'b, ::juniper::ExecutionResult<#scalar>> {
                    let context = executor.context();
                    #( #variant_async_resolvers )*
                    return ::juniper::macros::helper::err_fut(format!(
                        "Concrete type `{}` is not handled by instance \
                         resolvers on GraphQL union `{}`",
                        type_name, #name,
                    ));
                }
            }
        }
    }

    /// Returns generated code implementing [`BaseType`], [`BaseSubTypes`] and
    /// [`WrappedType`] traits for this [GraphQL union][1].
    ///
<<<<<<< HEAD
    /// [`BaseSubTypes`]: juniper::macros::reflection::BaseSubTypes
    /// [`BaseType`]: juniper::macros::reflection::BaseType
    /// [`WrappedType`]: juniper::macros::reflection::WrappedType
    /// [1]: https://spec.graphql.org/June2018/#sec-Unions
    #[must_use]
    pub(crate) fn impl_traits_for_reflection_tokens(&self) -> TokenStream {
=======
    /// [`BaseSubTypes`]: juniper::macros::reflect::BaseSubTypes
    /// [`BaseType`]: juniper::macros::reflect::BaseType
    /// [`WrappedType`]: juniper::macros::reflect::WrappedType
    /// [1]: https://spec.graphql.org/June2018/#sec-Unions
    #[must_use]
    pub(crate) fn impl_reflection_traits_tokens(&self) -> TokenStream {
>>>>>>> 17d474ed
        let scalar = &self.scalar;
        let name = &self.name;
        let variants = self.variants.iter().map(|var| &var.ty);
        let (impl_generics, ty, where_clause) = self.impl_generics(false);

        quote! {
            #[automatically_derived]
<<<<<<< HEAD
            impl#impl_generics ::juniper::macros::reflection::BaseType<#scalar>
                for #ty
                #where_clause
            {
                const NAME: ::juniper::macros::reflection::Type = #name;
            }

            #[automatically_derived]
            impl#impl_generics ::juniper::macros::reflection::BaseSubTypes<#scalar>
                for #ty
                #where_clause
            {
                const NAMES: ::juniper::macros::reflection::Types = &[
                    <Self as ::juniper::macros::reflection::BaseType<#scalar>>::NAME,
                    #(<#variants as ::juniper::macros::reflection::BaseType<#scalar>>::NAME),*
=======
            impl#impl_generics ::juniper::macros::reflect::BaseType<#scalar>
                for #ty
                #where_clause
            {
                const NAME: ::juniper::macros::reflect::Type = #name;
            }

            #[automatically_derived]
            impl#impl_generics ::juniper::macros::reflect::BaseSubTypes<#scalar>
                for #ty
                #where_clause
            {
                const NAMES: ::juniper::macros::reflect::Types = &[
                    <Self as ::juniper::macros::reflect::BaseType<#scalar>>::NAME,
                    #(<#variants as ::juniper::macros::reflect::BaseType<#scalar>>::NAME),*
>>>>>>> 17d474ed
                ];
            }

            #[automatically_derived]
<<<<<<< HEAD
            impl#impl_generics ::juniper::macros::reflection::WrappedType<#scalar>
                for #ty
                #where_clause
            {
                const VALUE: ::juniper::macros::reflection::WrappedValue = 1;
=======
            impl#impl_generics ::juniper::macros::reflect::WrappedType<#scalar>
                for #ty
                #where_clause
            {
                const VALUE: ::juniper::macros::reflect::WrappedValue = 1;
>>>>>>> 17d474ed
            }
        }
    }
}

/// Definition of [GraphQL union][1] variant for code generation.
///
/// [1]: https://spec.graphql.org/June2018/#sec-Unions
struct VariantDefinition {
    /// Rust type that this [GraphQL union][1] variant resolves into.
    ///
    /// [1]: https://spec.graphql.org/June2018/#sec-Unions
    ty: syn::Type,

    /// Rust code for value resolution of this [GraphQL union][1] variant.
    ///
    /// [1]: https://spec.graphql.org/June2018/#sec-Unions
    resolver_code: syn::Expr,

    /// Rust code for checking whether [GraphQL union][1] should be resolved
    /// into this variant.
    ///
    /// [1]: https://spec.graphql.org/June2018/#sec-Unions
    resolver_check: syn::Expr,

    /// Rust type of [`Context`] that this [GraphQL union][1] variant requires
    /// for resolution.
    ///
    /// It's available only when code generation happens for Rust traits and a
    /// trait method contains context argument.
    ///
    /// [`Context`]: juniper::Context
    /// [1]: https://spec.graphql.org/June2018/#sec-Unions
    context: Option<syn::Type>,
}

impl VariantDefinition {
    /// Returns generated code for the [`GraphQLValue::concrete_type_name`][0]
    /// method, which returns name of the underlying GraphQL type contained in
    /// this [`VariantDefinition`].
    ///
    /// [0]: juniper::GraphQLValue::concrete_type_name
    #[must_use]
    fn method_concrete_type_name_tokens(&self, scalar: &scalar::Type) -> TokenStream {
        let ty = &self.ty;
        let check = &self.resolver_check;

        quote! {
            if #check {
                return <#ty as ::juniper::GraphQLType<#scalar>>::name(info)
                    .unwrap()
                    .to_string();
            }
        }
    }

    /// Returns generated code for the [`GraphQLValue::resolve_into_type`][0]
    /// method, which resolves the underlying GraphQL type contained in this
    /// [`VariantDefinition`] synchronously.
    ///
    /// [0]: juniper::GraphQLValue::resolve_into_type
    #[must_use]
    fn method_resolve_into_type_tokens(&self, scalar: &scalar::Type) -> TokenStream {
        let ty = &self.ty;
        let ty_name = ty.to_token_stream().to_string();
        let expr = &self.resolver_code;
        let resolving_code = gen::sync_resolving_code();

        quote! {
            if type_name == <#ty as ::juniper::GraphQLType<#scalar>>::name(info)
                .ok_or_else(|| ::juniper::macros::helper::err_unnamed_type(#ty_name))?
            {
                let res = { #expr };
                return #resolving_code;
            }
        }
    }

    /// Returns generated code for the
    /// [`GraphQLValueAsync::resolve_into_type_async`][0] method, which
    /// resolves the underlying GraphQL type contained in this
    /// [`VariantDefinition`] asynchronously.
    ///
    /// [0]: juniper::GraphQLValueAsync::resolve_into_type_async
    #[must_use]
    fn method_resolve_into_type_async_tokens(&self, scalar: &scalar::Type) -> TokenStream {
        let ty = &self.ty;
        let ty_name = ty.to_token_stream().to_string();
        let expr = &self.resolver_code;
        let resolving_code = gen::async_resolving_code(None);

        quote! {
            match <#ty as ::juniper::GraphQLType<#scalar>>::name(info) {
                Some(name) => {
                    if type_name == name {
                        let fut = ::juniper::futures::future::ready({ #expr });
                        return #resolving_code;
                    }
                }
                None => return ::juniper::macros::helper::err_unnamed_type_fut(#ty_name),
            }
        }
    }
}

/// Emerges [`Attr::external_resolvers`] into the given [GraphQL union][1]
/// `variants`.
///
/// If duplication happens, then resolving code is overwritten with the one from
/// `external_resolvers`.
///
/// [1]: https://spec.graphql.org/June2018/#sec-Unions
fn emerge_union_variants_from_attr(
    variants: &mut Vec<VariantDefinition>,
    external_resolvers: AttrResolvers,
) {
    if external_resolvers.is_empty() {
        return;
    }

    for (ty, rslvr) in external_resolvers {
        let resolver_fn = rslvr.into_inner();
        let resolver_code = parse_quote! {
            #resolver_fn(self, ::juniper::FromContext::from(context))
        };
        // Doing this may be quite an expensive, because resolving may contain
        // some heavy computation, so we're preforming it twice. Unfortunately,
        // we have no other options here, until the `juniper::GraphQLType`
        // itself will allow to do it in some cleverer way.
        let resolver_check = parse_quote! {
            ({ #resolver_code } as ::std::option::Option<&#ty>).is_some()
        };

        if let Some(var) = variants.iter_mut().find(|v| v.ty == ty) {
            var.resolver_code = resolver_code;
            var.resolver_check = resolver_check;
        } else {
            variants.push(VariantDefinition {
                ty,
                resolver_code,
                resolver_check,
                context: None,
            })
        }
    }
}

/// Checks whether all [GraphQL union][1] `variants` represent a different Rust
/// type.
///
/// # Notice
///
/// This is not an optimal implementation, as it's possible to bypass this check
/// by using a full qualified path instead (`crate::Test` vs `Test`). Since this
/// requirement is mandatory, the static assertion [`assert_type_ne_all!`][2] is
/// used to enforce this requirement in the generated code. However, due to the
/// bad error message this implementation should stay and provide guidance.
///
/// [1]: https://spec.graphql.org/June2018/#sec-Unions
/// [2]: juniper::sa::assert_type_ne_all
fn all_variants_different(variants: &[VariantDefinition]) -> bool {
    let mut types: Vec<_> = variants.iter().map(|var| &var.ty).collect();
    types.dedup();
    types.len() == variants.len()
}<|MERGE_RESOLUTION|>--- conflicted
+++ resolved
@@ -320,11 +320,7 @@
         self.impl_graphql_type_tokens().to_tokens(into);
         self.impl_graphql_value_tokens().to_tokens(into);
         self.impl_graphql_value_async_tokens().to_tokens(into);
-<<<<<<< HEAD
-        self.impl_traits_for_reflection_tokens().to_tokens(into);
-=======
         self.impl_reflection_traits_tokens().to_tokens(into);
->>>>>>> 17d474ed
     }
 }
 
@@ -618,21 +614,12 @@
     /// Returns generated code implementing [`BaseType`], [`BaseSubTypes`] and
     /// [`WrappedType`] traits for this [GraphQL union][1].
     ///
-<<<<<<< HEAD
-    /// [`BaseSubTypes`]: juniper::macros::reflection::BaseSubTypes
-    /// [`BaseType`]: juniper::macros::reflection::BaseType
-    /// [`WrappedType`]: juniper::macros::reflection::WrappedType
-    /// [1]: https://spec.graphql.org/June2018/#sec-Unions
-    #[must_use]
-    pub(crate) fn impl_traits_for_reflection_tokens(&self) -> TokenStream {
-=======
     /// [`BaseSubTypes`]: juniper::macros::reflect::BaseSubTypes
     /// [`BaseType`]: juniper::macros::reflect::BaseType
     /// [`WrappedType`]: juniper::macros::reflect::WrappedType
     /// [1]: https://spec.graphql.org/June2018/#sec-Unions
     #[must_use]
     pub(crate) fn impl_reflection_traits_tokens(&self) -> TokenStream {
->>>>>>> 17d474ed
         let scalar = &self.scalar;
         let name = &self.name;
         let variants = self.variants.iter().map(|var| &var.ty);
@@ -640,23 +627,6 @@
 
         quote! {
             #[automatically_derived]
-<<<<<<< HEAD
-            impl#impl_generics ::juniper::macros::reflection::BaseType<#scalar>
-                for #ty
-                #where_clause
-            {
-                const NAME: ::juniper::macros::reflection::Type = #name;
-            }
-
-            #[automatically_derived]
-            impl#impl_generics ::juniper::macros::reflection::BaseSubTypes<#scalar>
-                for #ty
-                #where_clause
-            {
-                const NAMES: ::juniper::macros::reflection::Types = &[
-                    <Self as ::juniper::macros::reflection::BaseType<#scalar>>::NAME,
-                    #(<#variants as ::juniper::macros::reflection::BaseType<#scalar>>::NAME),*
-=======
             impl#impl_generics ::juniper::macros::reflect::BaseType<#scalar>
                 for #ty
                 #where_clause
@@ -672,24 +642,15 @@
                 const NAMES: ::juniper::macros::reflect::Types = &[
                     <Self as ::juniper::macros::reflect::BaseType<#scalar>>::NAME,
                     #(<#variants as ::juniper::macros::reflect::BaseType<#scalar>>::NAME),*
->>>>>>> 17d474ed
                 ];
             }
 
             #[automatically_derived]
-<<<<<<< HEAD
-            impl#impl_generics ::juniper::macros::reflection::WrappedType<#scalar>
-                for #ty
-                #where_clause
-            {
-                const VALUE: ::juniper::macros::reflection::WrappedValue = 1;
-=======
             impl#impl_generics ::juniper::macros::reflect::WrappedType<#scalar>
                 for #ty
                 #where_clause
             {
                 const VALUE: ::juniper::macros::reflect::WrappedValue = 1;
->>>>>>> 17d474ed
             }
         }
     }
