//! Code generation for `#[derive(GraphQLInterface)]` macro.

use proc_macro2::TokenStream;
use quote::ToTokens as _;
use syn::{ext::IdentExt as _, parse_quote, spanned::Spanned};

use crate::{
    common::{field, parse::TypeExt as _, scalar},
    result::GraphQLScope,
    util::{span_container::SpanContainer, RenameRule},
};

use super::{attr::err_unnamed_field, enum_idents, Attr, Definition};

/// [`GraphQLScope`] of errors for `#[derive(GraphQLInterface)]` macro.
const ERR: GraphQLScope = GraphQLScope::InterfaceDerive;

/// Expands `#[derive(GraphQLInterface)]` macro into generated code.
pub fn expand(input: TokenStream) -> syn::Result<TokenStream> {
    let ast = syn::parse2::<syn::DeriveInput>(input)?;
    let attr = Attr::from_attrs("graphql", &ast.attrs)?;

    let data = if let syn::Data::Struct(data) = &ast.data {
        data
    } else {
        return Err(ERR.custom_error(ast.span(), "can only be derived on structs"));
    };

    let struct_ident = &ast.ident;
    let struct_span = ast.span();

    let name = attr
        .name
        .clone()
        .map(SpanContainer::into_inner)
        .unwrap_or_else(|| struct_ident.unraw().to_string());
    if !attr.is_internal && name.starts_with("__") {
        ERR.no_double_underscore(
            attr.name
                .as_ref()
                .map(SpanContainer::span_ident)
                .unwrap_or_else(|| struct_ident.span()),
        );
    }

    let scalar = scalar::Type::parse(attr.scalar.as_deref(), &ast.generics);

    proc_macro_error::abort_if_dirty();

    let renaming = attr
        .rename_fields
        .as_deref()
        .copied()
        .unwrap_or(RenameRule::CamelCase);

    let fields = data
        .fields
        .iter()
        .filter_map(|f| parse_field(f, &renaming))
        .collect::<Vec<_>>();

    proc_macro_error::abort_if_dirty();

    if fields.is_empty() {
        ERR.emit_custom(struct_span, "must have at least one field");
    }
    if !field::all_different(&fields) {
        ERR.emit_custom(struct_span, "must have a different name for each field");
    }

    proc_macro_error::abort_if_dirty();

    let context = attr
        .context
        .as_deref()
        .cloned()
        .or_else(|| {
            fields.iter().find_map(|f| {
                f.arguments.as_ref().and_then(|f| {
                    f.iter()
                        .find_map(field::MethodArgument::context_ty)
                        .cloned()
                })
            })
        })
        .unwrap_or_else(|| parse_quote! { () });

    let (enum_ident, enum_alias_ident) = enum_idents(struct_ident, attr.r#enum.as_deref());

    Ok(Definition {
        generics: ast.generics.clone(),
        vis: ast.vis.clone(),
        enum_ident,
        enum_alias_ident,
        name,
        description: attr.description.as_deref().cloned(),
        context,
        scalar,
        fields,
        implemented_for: attr
            .implemented_for
            .iter()
            .map(|c| c.inner().clone())
            .collect(),
<<<<<<< HEAD
        implements: attr.implements.iter().map(|c| c.inner().clone()).collect(),
=======
        suppress_dead_code: Some((ast.ident.clone(), data.fields.clone())),
>>>>>>> a89162c8
    }
    .into_token_stream())
}

/// Parses a [`field::Definition`] from the given struct field definition.
///
/// Returns [`None`] if the parsing fails, or the struct field is ignored.
#[must_use]
fn parse_field(field: &syn::Field, renaming: &RenameRule) -> Option<field::Definition> {
    let field_ident = field.ident.as_ref().or_else(|| err_unnamed_field(&field))?;

    let attr = field::Attr::from_attrs("graphql", &field.attrs)
        .map_err(|e| proc_macro_error::emit_error!(e))
        .ok()?;

    if attr.ignore.is_some() {
        return None;
    }

    let name = attr
        .name
        .as_ref()
        .map(|m| m.as_ref().value())
        .unwrap_or_else(|| renaming.apply(&field_ident.unraw().to_string()));
    if name.starts_with("__") {
        ERR.no_double_underscore(
            attr.name
                .as_ref()
                .map(SpanContainer::span_ident)
                .unwrap_or_else(|| field_ident.span()),
        );
        return None;
    }

    let mut ty = field.ty.clone();
    ty.lifetimes_anonymized();

    let description = attr.description.as_ref().map(|d| d.as_ref().value());
    let deprecated = attr
        .deprecated
        .as_deref()
        .map(|d| d.as_ref().map(syn::LitStr::value));

    Some(field::Definition {
        name,
        ty,
        description,
        deprecated,
        ident: field_ident.clone(),
        arguments: None,
        has_receiver: false,
        is_async: false,
    })
}<|MERGE_RESOLUTION|>--- conflicted
+++ resolved
@@ -102,11 +102,8 @@
             .iter()
             .map(|c| c.inner().clone())
             .collect(),
-<<<<<<< HEAD
         implements: attr.implements.iter().map(|c| c.inner().clone()).collect(),
-=======
         suppress_dead_code: Some((ast.ident.clone(), data.fields.clone())),
->>>>>>> a89162c8
     }
     .into_token_stream())
 }
