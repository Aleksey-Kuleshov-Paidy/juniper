//! Common functions, definitions and extensions for parsing, normalizing and modifying Rust syntax,
//! used by this crate.

pub(crate) mod attr;
pub(crate) mod downcaster;

use std::{
    any::TypeId,
    iter::{self, FromIterator as _},
    mem,
};

use proc_macro2::Span;
use quote::quote;
use syn::{
    ext::IdentExt as _,
    parse::{Parse, ParseBuffer},
    parse_quote,
    punctuated::Punctuated,
    token::{self, Token},
    visit_mut::VisitMut,
};

/// Extension of [`ParseBuffer`] providing common function widely used by this crate for parsing.
pub(crate) trait ParseBufferExt {
    /// Tries to parse `T` as the next token.
    ///
    /// Doesn't move [`ParseStream`]'s cursor if there is no `T`.
    fn try_parse<T: Default + Parse + Token>(&self) -> syn::Result<Option<T>>;

    /// Checks whether next token is `T`.
    ///
    /// Doesn't move [`ParseStream`]'s cursor.
    #[must_use]
    fn is_next<T: Default + Token>(&self) -> bool;

    /// Parses next token as [`syn::Ident`] _allowing_ Rust keywords, while default [`Parse`]
    /// implementation for [`syn::Ident`] disallows keywords.
    ///
    /// Always moves [`ParseStream`]'s cursor.
    fn parse_any_ident(&self) -> syn::Result<syn::Ident>;

    /// Checks whether next token is a wrapper `W` and if yes, then parses the wrapped tokens as `T`
    /// [`Punctuated`] with `P`. Otherwise, parses just `T`.
    ///
    /// Always moves [`ParseStream`]'s cursor.
    fn parse_maybe_wrapped_and_punctuated<T, W, P>(&self) -> syn::Result<Punctuated<T, P>>
    where
        T: Parse,
        W: Default + Token + 'static,
        P: Default + Parse + Token;
}

impl<'a> ParseBufferExt for ParseBuffer<'a> {
    fn try_parse<T: Default + Parse + Token>(&self) -> syn::Result<Option<T>> {
        Ok(if self.is_next::<T>() {
            Some(self.parse()?)
        } else {
            None
        })
    }

    fn is_next<T: Default + Token>(&self) -> bool {
        self.lookahead1().peek(|_| T::default())
    }

    fn parse_any_ident(&self) -> syn::Result<syn::Ident> {
        self.call(syn::Ident::parse_any)
    }

    fn parse_maybe_wrapped_and_punctuated<T, W, P>(&self) -> syn::Result<Punctuated<T, P>>
    where
        T: Parse,
        W: Default + Token + 'static,
        P: Default + Parse + Token,
    {
        Ok(if self.is_next::<W>() {
            let inner;
            if TypeId::of::<W>() == TypeId::of::<token::Bracket>() {
                let _ = syn::bracketed!(inner in self);
            } else if TypeId::of::<W>() == TypeId::of::<token::Brace>() {
                let _ = syn::braced!(inner in self);
            } else if TypeId::of::<W>() == TypeId::of::<token::Paren>() {
                let _ = syn::parenthesized!(inner in self);
            } else {
                unimplemented!(
                    "ParseBufferExt::parse_maybe_wrapped_and_punctuated supports only brackets, \
                     braces and parentheses as wrappers.",
                );
            }
            Punctuated::parse_terminated(&inner)?
        } else {
            Punctuated::from_iter(iter::once(self.parse::<T>()?))
        })
    }
}

/// Extension of [`syn::Type`] providing common function widely used by this crate for parsing.
pub(crate) trait TypeExt {
    /// Retrieves the innermost non-parenthesized [`syn::Type`] from the given
    /// one (unwraps nested [`syn::TypeParen`]s asap).
    #[must_use]
    fn unparenthesized(&self) -> &Self;

    /// Retrieves the inner [`syn::Type`] from the given reference type, or just
    /// returns "as is" if the type is not a reference.
    ///
    /// Also, makes the type [`TypeExt::unparenthesized`], if possible.
    #[must_use]
    fn unreferenced(&self) -> &Self;

    /// Iterates mutably over all the lifetime parameters of this [`syn::Type`]
    /// with the given `func`tion.
    fn lifetimes_iter_mut<F: FnMut(&mut syn::Lifetime)>(&mut self, func: &mut F);

    /// Anonymizes all the lifetime parameters of this [`syn::Type`] (except
    /// the `'static` ones), making it suitable for using in contexts with
    /// inferring.
    fn lifetimes_anonymized(&mut self);

    /// Returns the topmost [`syn::Ident`] of this [`syn::TypePath`], if any.
    #[must_use]
    fn topmost_ident(&self) -> Option<&syn::Ident>;
}

impl TypeExt for syn::Type {
    fn unparenthesized(&self) -> &Self {
        match self {
            Self::Paren(ty) => ty.elem.unparenthesized(),
            ty => ty,
        }
    }

    fn unreferenced(&self) -> &Self {
        match self.unparenthesized() {
            Self::Reference(ref_ty) => &*ref_ty.elem,
            ty => ty,
        }
    }

    fn lifetimes_iter_mut<F: FnMut(&mut syn::Lifetime)>(&mut self, func: &mut F) {
        use syn::{GenericArgument as GA, Type as T};

        fn iter_path<F: FnMut(&mut syn::Lifetime)>(path: &mut syn::Path, func: &mut F) {
            for seg in path.segments.iter_mut() {
                match &mut seg.arguments {
                    syn::PathArguments::AngleBracketed(angle) => {
                        for arg in angle.args.iter_mut() {
                            match arg {
                                GA::Lifetime(lt) => func(lt),
                                GA::Type(ty) => ty.lifetimes_iter_mut(func),
                                GA::Binding(b) => b.ty.lifetimes_iter_mut(func),
                                GA::Constraint(_) | GA::Const(_) => {}
                            }
                        }
                    }
                    syn::PathArguments::Parenthesized(args) => {
                        for ty in args.inputs.iter_mut() {
                            ty.lifetimes_iter_mut(func)
                        }
                        if let syn::ReturnType::Type(_, ty) = &mut args.output {
                            (&mut *ty).lifetimes_iter_mut(func)
                        }
                    }
                    syn::PathArguments::None => {}
                }
            }
        }

        match self {
            T::Array(syn::TypeArray { elem, .. })
            | T::Group(syn::TypeGroup { elem, .. })
            | T::Paren(syn::TypeParen { elem, .. })
            | T::Ptr(syn::TypePtr { elem, .. })
            | T::Slice(syn::TypeSlice { elem, .. }) => (&mut *elem).lifetimes_iter_mut(func),

            T::Tuple(syn::TypeTuple { elems, .. }) => {
                for ty in elems.iter_mut() {
                    ty.lifetimes_iter_mut(func)
                }
            }

            T::ImplTrait(syn::TypeImplTrait { bounds, .. })
            | T::TraitObject(syn::TypeTraitObject { bounds, .. }) => {
                for bound in bounds.iter_mut() {
                    match bound {
                        syn::TypeParamBound::Lifetime(lt) => func(lt),
                        syn::TypeParamBound::Trait(bound) => {
                            if bound.lifetimes.is_some() {
                                todo!("Iterating over HRTB lifetimes in trait is not yet supported")
                            }
                            iter_path(&mut bound.path, func)
                        }
                    }
                }
            }

            T::Reference(ref_ty) => {
                if let Some(lt) = ref_ty.lifetime.as_mut() {
                    func(lt)
                }
                (&mut *ref_ty.elem).lifetimes_iter_mut(func)
            }

            T::Path(ty) => iter_path(&mut ty.path, func),

            // These types unlikely will be used as GraphQL types.
            T::BareFn(_) | T::Infer(_) | T::Macro(_) | T::Never(_) | T::Verbatim(_) => {}

            // Following the syn idiom for exhaustive matching on Type:
            // https://github.com/dtolnay/syn/blob/master/src/ty.rs#L66-L88
            #[cfg(test)]
            T::__TestExhaustive(_) => unimplemented!(),

            #[cfg(not(test))]
            _ => {}
        }
    }

    fn lifetimes_anonymized(&mut self) {
        self.lifetimes_iter_mut(&mut |lt| {
            if lt.ident != "_" && lt.ident != "static" {
                lt.ident = syn::Ident::new("_", Span::call_site());
            }
        });
    }

    fn topmost_ident(&self) -> Option<&syn::Ident> {
        match self.unparenthesized() {
            syn::Type::Path(p) => Some(&p.path),
            syn::Type::Reference(r) => match (&*r.elem).unparenthesized() {
                syn::Type::Path(p) => Some(&p.path),
                syn::Type::TraitObject(o) => match o.bounds.iter().next().unwrap() {
                    syn::TypeParamBound::Trait(b) => Some(&b.path),
                    _ => None,
                },
                _ => None,
            },
            _ => None,
        }?
        .segments
        .last()
        .map(|s| &s.ident)
    }
}

/// Extension of [`syn::Generics`] providing common function widely used by this crate for parsing.
pub(crate) trait GenericsExt {
    /// Removes all default types out of type parameters and const parameters in these
    /// [`syn::Generics`].
    fn remove_defaults(&mut self);

    /// Moves all trait and lifetime bounds of these [`syn::Generics`] to its [`syn::WhereClause`].
    fn move_bounds_to_where_clause(&mut self);

<<<<<<< HEAD
    /// Replaces generic parameters in `ty` found in `self` with default ones.
=======
    /// Replaces generic parameters in the given [`syn::Type`] with default
    /// ones, provided by these [`syn::Generics`].
>>>>>>> 17d474ed
    fn replace_type_with_defaults(&self, ty: &mut syn::Type);
}

impl GenericsExt for syn::Generics {
    fn remove_defaults(&mut self) {
        use syn::GenericParam as P;

        for p in &mut self.params {
            match p {
                P::Type(p) => {
                    p.eq_token = None;
                    p.default = None;
                }
                P::Lifetime(_) => {}
                P::Const(p) => {
                    p.eq_token = None;
                    p.default = None;
                }
            }
        }
    }

    fn move_bounds_to_where_clause(&mut self) {
        use syn::GenericParam as P;

        let _ = self.make_where_clause();
        let where_clause = self.where_clause.as_mut().unwrap();

        for p in &mut self.params {
            match p {
                P::Type(p) => {
                    if p.colon_token.is_some() {
                        p.colon_token = None;
                        let bounds = mem::take(&mut p.bounds);
                        let ty = &p.ident;
                        where_clause.predicates.push(parse_quote! { #ty: #bounds });
                    }
                }
                P::Lifetime(p) => {
                    if p.colon_token.is_some() {
                        p.colon_token = None;
                        let bounds = mem::take(&mut p.bounds);
                        let lt = &p.lifetime;
                        where_clause.predicates.push(parse_quote! { #lt: #bounds });
                    }
                }
                P::Const(_) => {}
            }
        }
    }

    fn replace_type_with_defaults(&self, ty: &mut syn::Type) {
        struct Replace<'a>(&'a syn::Generics);

        impl<'a> VisitMut for Replace<'a> {
            fn visit_generic_argument_mut(&mut self, arg: &mut syn::GenericArgument) {
                match arg {
                    syn::GenericArgument::Lifetime(lf) => {
<<<<<<< HEAD
                        *lf = parse_quote!( 'static );
=======
                        *lf = parse_quote! { 'static };
>>>>>>> 17d474ed
                    }
                    syn::GenericArgument::Type(ty) => {
                        let is_generic = self
                            .0
                            .params
                            .iter()
                            .filter_map(|par| match par {
                                syn::GenericParam::Type(ty) => Some(&ty.ident),
                                _ => None,
                            })
                            .any(|par| {
                                let par = quote! { #par }.to_string();
                                let ty = quote! { #ty }.to_string();
                                par == ty
                            });

                        if is_generic {
<<<<<<< HEAD
                            // Replacing with `DefaultScalarValue` instead of
                            // `()` because generic parameter may be scalar.
=======
                            // Replace with `DefaultScalarValue` instead of `()`
                            // because generic parameter may be scalar.
>>>>>>> 17d474ed
                            *ty = parse_quote!(::juniper::DefaultScalarValue);
                        }
                    }
                    _ => {}
                }
            }
        }

        Replace(self).visit_type_mut(ty)
    }
}<|MERGE_RESOLUTION|>--- conflicted
+++ resolved
@@ -253,12 +253,8 @@
     /// Moves all trait and lifetime bounds of these [`syn::Generics`] to its [`syn::WhereClause`].
     fn move_bounds_to_where_clause(&mut self);
 
-<<<<<<< HEAD
-    /// Replaces generic parameters in `ty` found in `self` with default ones.
-=======
     /// Replaces generic parameters in the given [`syn::Type`] with default
     /// ones, provided by these [`syn::Generics`].
->>>>>>> 17d474ed
     fn replace_type_with_defaults(&self, ty: &mut syn::Type);
 }
 
@@ -317,11 +313,7 @@
             fn visit_generic_argument_mut(&mut self, arg: &mut syn::GenericArgument) {
                 match arg {
                     syn::GenericArgument::Lifetime(lf) => {
-<<<<<<< HEAD
-                        *lf = parse_quote!( 'static );
-=======
                         *lf = parse_quote! { 'static };
->>>>>>> 17d474ed
                     }
                     syn::GenericArgument::Type(ty) => {
                         let is_generic = self
@@ -339,13 +331,8 @@
                             });
 
                         if is_generic {
-<<<<<<< HEAD
-                            // Replacing with `DefaultScalarValue` instead of
-                            // `()` because generic parameter may be scalar.
-=======
                             // Replace with `DefaultScalarValue` instead of `()`
                             // because generic parameter may be scalar.
->>>>>>> 17d474ed
                             *ty = parse_quote!(::juniper::DefaultScalarValue);
                         }
                     }
