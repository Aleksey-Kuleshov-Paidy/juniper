--- conflicted
+++ resolved
@@ -2,10 +2,7 @@
 
 use serde::{de::DeserializeOwned, Serialize};
 
-use crate::{
-    parser::{ParseError, ScalarToken},
-    GraphQLScalarValue,
-};
+use crate::parser::{ParseError, ScalarToken};
 
 pub use juniper_codegen::ScalarValue;
 
@@ -24,17 +21,10 @@
 /// The main objective of this abstraction is to allow other libraries to
 /// replace the default representation with something that better fits their
 /// needs.
-<<<<<<< HEAD
-/// There is a custom derive (`#[derive(`[`GraphQLScalarValue`]`)]`) available
-/// that implements most of the required traits automatically for a enum
-/// representing a scalar value. However, [`Serialize`] and [`Deserialize`]
-/// implementations are expected to be provided.
-=======
 /// There is a custom derive (`#[derive(`[`ScalarValue`]`)]`) available that
 /// implements most of the required traits automatically for a enum representing
 /// a scalar value. However, [`Serialize`] and [`Deserialize`] implementations
 /// are expected to be provided.
->>>>>>> fec998dc
 ///
 /// # Implementing a new scalar value representation
 /// The preferred way to define a new scalar value representation is
@@ -47,21 +37,8 @@
 /// # use std::{fmt, convert::TryInto as _};
 /// #
 /// # use serde::{de, Deserialize, Deserializer, Serialize};
-/// # use juniper::GraphQLScalarValue;
+/// # use juniper::ScalarValue;
 /// #
-<<<<<<< HEAD
-/// #[derive(Clone, Debug, GraphQLScalarValue, PartialEq, Serialize)]
-/// #[serde(untagged)]
-/// enum MyScalarValue {
-///     #[graphql(as_int, as_float)]
-///     Int(i32),
-///     Long(i64),
-///     #[graphql(as_float)]
-///     Float(f64),
-///     #[graphql(as_string, into_string, as_str)]
-///     String(String),
-///     #[graphql(as_boolean)]
-=======
 /// #[derive(Clone, Debug, PartialEq, ScalarValue, Serialize)]
 /// #[serde(untagged)]
 /// enum MyScalarValue {
@@ -73,7 +50,6 @@
 ///     #[value(as_str, as_string, into_string)]
 ///     String(String),
 ///     #[value(as_bool)]
->>>>>>> fec998dc
 ///     Boolean(bool),
 /// }
 ///
@@ -144,10 +120,6 @@
 /// ```
 ///
 /// [`Deserialize`]: trait@serde::Deserialize
-<<<<<<< HEAD
-/// [`GraphQLScalarValue`]: juniper::GraphQLScalarValue
-=======
->>>>>>> fec998dc
 /// [`Serialize`]: trait@serde::Serialize
 pub trait ScalarValue:
     fmt::Debug
@@ -257,21 +229,13 @@
 /// These types closely follow the [GraphQL specification][0].
 ///
 /// [0]: https://spec.graphql.org/June2018
-<<<<<<< HEAD
-#[derive(Clone, Debug, GraphQLScalarValue, PartialEq, Serialize)]
-=======
 #[derive(Clone, Debug, PartialEq, ScalarValue, Serialize)]
->>>>>>> fec998dc
 #[serde(untagged)]
 pub enum DefaultScalarValue {
     /// [`Int` scalar][0] as a signed 32‐bit numeric non‐fractional value.
     ///
     /// [0]: https://spec.graphql.org/June2018/#sec-Int
-<<<<<<< HEAD
-    #[graphql(as_int, as_float)]
-=======
     #[value(as_float, as_int)]
->>>>>>> fec998dc
     Int(i32),
 
     /// [`Float` scalar][0] as a signed double‐precision fractional values as
@@ -279,32 +243,20 @@
     ///
     /// [0]: https://spec.graphql.org/June2018/#sec-Float
     /// [IEEE 754]: https://en.wikipedia.org/wiki/IEEE_floating_point
-<<<<<<< HEAD
-    #[graphql(as_float)]
-=======
     #[value(as_float)]
->>>>>>> fec998dc
     Float(f64),
 
     /// [`String` scalar][0] as a textual data, represented as UTF‐8 character
     /// sequences.
     ///
     /// [0]: https://spec.graphql.org/June2018/#sec-String
-<<<<<<< HEAD
-    #[graphql(as_str, as_string, into_string)]
-=======
     #[value(as_str, as_string, into_string)]
->>>>>>> fec998dc
     String(String),
 
     /// [`Boolean` scalar][0] as a `true` or `false` value.
     ///
     /// [0]: https://spec.graphql.org/June2018/#sec-Boolean
-<<<<<<< HEAD
-    #[graphql(as_boolean)]
-=======
     #[value(as_bool)]
->>>>>>> fec998dc
     Boolean(bool),
 }
 
